--- conflicted
+++ resolved
@@ -3,8 +3,4 @@
 
 class AutohintOTF(OperationBase):
     description = "Run otfautohint"
-<<<<<<< HEAD
-    rule = 'otfautohint $args -o "$out" "$in" \\|\\| otfautohint $args -o "$out" "$in" --no-zones-stems'
-=======
-    rule = r"otfautohint $args -o $out $in \|\| otfautohint $args -o $out $in --no-zones-stems"
->>>>>>> d4e223a5
+    rule = r'otfautohint $args -o "$out" "$in" \|\| otfautohint $args -o "$out" "$in" --no-zones-stems'