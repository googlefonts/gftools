--- conflicted
+++ resolved
@@ -100,14 +100,8 @@
         'brotli',
         'browserstack-local==1.2.2',
         'pybrowserstack-screenshots==0.1',
-<<<<<<< HEAD
-        'pandas',
-        'xlrd',
-        'openpyxl',
         'langcodes'
-=======
         'jinja2',
         'hyperglot',
->>>>>>> 68a746b3
     ]
     )